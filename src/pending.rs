--- conflicted
+++ resolved
@@ -22,15 +22,6 @@
 
 impl Default for PendingSignals {
     fn default() -> Self {
-<<<<<<< HEAD
-        Self::new()
-    }
-}
-
-impl PendingSignals {
-    pub fn new() -> Self {
-=======
->>>>>>> 9d82a334
         Self {
             set: SignalSet::default(),
             info_std: Default::default(),
